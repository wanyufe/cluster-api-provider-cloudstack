--- conflicted
+++ resolved
@@ -57,16 +57,9 @@
 	cloudstackclusterlog.V(1).Info("entered validate create webhook", "api resource name", r.Name)
 
 	var errorList field.ErrorList
-<<<<<<< HEAD
-	// Require Failure Domains and their respective Specs.
-	if len(r.Spec.FailureDomains) <= 0 {
-		errorList = append(errorList, field.Required(field.NewPath("spec", "failureDomains"), "failureDomains"))
-=======
-
 	if (r.Spec.Account != "") && (r.Spec.Domain == "") {
 		errorList = append(errorList, field.Required(
 			field.NewPath("spec", "account"), "specifying account requires additionally specifying domain"))
->>>>>>> 596ad4f0
 	}
 
 	// Require FailureDomains and their respective sub-fields.
@@ -104,13 +97,11 @@
 
 	// No spec fields may be updated.
 	errorList := field.ErrorList(nil)
-<<<<<<< HEAD
-=======
+
 	if !reflect.DeepEqual(oldSpec.FailureDomains, spec.FailureDomains) {
 		errorList = append(errorList, field.Forbidden(
 			field.NewPath("spec", "FailureDomains"), "FailureDomains and sub-attributes may not be modified after creation"))
 	}
->>>>>>> 596ad4f0
 	if oldSpec.ControlPlaneEndpoint.Host != "" { // Need to allow one time endpoint setting via CAPC cluster controller.
 		errorList = webhookutil.EnsureStringFieldsAreEqual(
 			spec.ControlPlaneEndpoint.Host, oldSpec.ControlPlaneEndpoint.Host, "controlplaneendpoint.host", errorList)
