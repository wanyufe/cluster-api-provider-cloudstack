--- conflicted
+++ resolved
@@ -54,11 +54,7 @@
 		})
 
 		It("Should reject a CloudStackCluster with IdentityRef not of kind 'Secret'", func() {
-<<<<<<< HEAD
-			dummies.CSCluster.Spec.IdentityRef.Kind = "ConfigMap"
-=======
 			dummies.CSCluster.Spec.IdentityRef.Kind = "NewType"
->>>>>>> 7f13afa7
 			Ω(k8sClient.Create(ctx, dummies.CSCluster)).
 				Should(MatchError(MatchRegexp(forbiddenRegex, "must be a Secret")))
 		})
@@ -73,11 +69,7 @@
 			dummies.CSCluster.Spec.Zones = []infrav1.Zone{dummies.Zone1}
 			Ω(k8sClient.Update(ctx, dummies.CSCluster)).Should(MatchError(MatchRegexp(forbiddenRegex, "Zones and sub")))
 		})
-<<<<<<< HEAD
-		It("Should reject updates to CloudStackCluster Zones", func() {
-=======
 		It("Should reject updates to Networks specified in CloudStackCluster Zones", func() {
->>>>>>> 7f13afa7
 			dummies.CSCluster.Spec.Zones[0].Network.Name = "ArbitraryUpdateNetworkName"
 			Ω(k8sClient.Update(ctx, dummies.CSCluster)).Should(MatchError(MatchRegexp(forbiddenRegex, "Zones and sub")))
 		})
@@ -93,20 +85,12 @@
 				Should(MatchError(MatchRegexp(forbiddenRegex, "controlplaneendpoint\\.port")))
 		})
 		It("Should reject updates to the CloudStackCluster identity reference kind", func() {
-<<<<<<< HEAD
-			dummies.CSCluster.Spec.IdentityRef.Kind = "ConfigMap"
-=======
 			dummies.CSCluster.Spec.IdentityRef.Kind = "NewType"
->>>>>>> 7f13afa7
 			Ω(k8sClient.Update(ctx, dummies.CSCluster)).
 				Should(MatchError(MatchRegexp(forbiddenRegex, "identityref\\.kind")))
 		})
 		It("Should reject updates to the CloudStackCluster identity reference name", func() {
-<<<<<<< HEAD
-			dummies.CSCluster.Spec.IdentityRef.Name = "ConfigMap"
-=======
 			dummies.CSCluster.Spec.IdentityRef.Name = "NewType"
->>>>>>> 7f13afa7
 			Ω(k8sClient.Update(ctx, dummies.CSCluster)).
 				Should(MatchError(MatchRegexp(forbiddenRegex, "identityref\\.name")))
 		})
