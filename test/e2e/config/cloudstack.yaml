---
# E2E test scenario using local dev images and manifests built from the source tree for following providers:
# - cluster-api
# - bootstrap kubeadm
# - control-plane kubeadm
# - cloudstack

managementClusterName: capi-test

images:
  # Use local dev images built source tree;
  - name: localhost:5000/cluster-api-provider-cloudstack:latest
    loadBehavior: mustLoad

  ## PLEASE KEEP THESE UP TO DATE WITH THE COMPONENTS

  # Cluster API v1beta1 Preloads
  - name: gcr.io/k8s-staging-cluster-api/cluster-api-controller-amd64:v1.0.0
    loadBehavior: tryLoad
  - name: gcr.io/k8s-staging-cluster-api/kubeadm-bootstrap-controller-amd64:v1.0.0
    loadBehavior: tryLoad
  - name: gcr.io/k8s-staging-cluster-api/kubeadm-control-plane-controller-amd64:v1.0.0
    loadBehavior: tryLoad
  - name: gcr.io/k8s-staging-cluster-api/capd-manager-amd64:v1.0.0
    loadBehavior: tryLoad
  - name: quay.io/jetstack/cert-manager-cainjector:v1.5.3
    loadBehavior: tryLoad
  - name: quay.io/jetstack/cert-manager-webhook:v1.5.3
    loadBehavior: tryLoad
  - name: quay.io/jetstack/cert-manager-controller:v1.5.3
    loadBehavior: tryLoad

providers:
  - name: cluster-api
    type: CoreProvider
    versions:
      - name: v1.0.0
        value: "https://github.com/kubernetes-sigs/cluster-api/releases/download/v1.0.0/core-components.yaml"
        type: "url"
        contract: v1beta1
        replacements:
        - old: --metrics-addr=127.0.0.1:8080
          new: --metrics-addr=:8080
        files:
        - sourcePath: "../data/shared/v1beta1/metadata.yaml"

  - name: kubeadm
    type: BootstrapProvider
    versions:
      - name: v1.0.0
        value: "https://github.com/kubernetes-sigs/cluster-api/releases/download/v1.0.0/bootstrap-components.yaml"
        type: "url"
        contract: v1beta1
        replacements:
        - old: --metrics-addr=127.0.0.1:8080
          new: --metrics-addr=:8080
        files:
        - sourcePath: "../data/shared/v1beta1/metadata.yaml"

  - name: kubeadm
    type: ControlPlaneProvider
    versions:
      - name: v1.0.0
        value: "https://github.com/kubernetes-sigs/cluster-api/releases/download/v1.0.0/control-plane-components.yaml"
        type: "url"
        contract: v1beta1
        replacements:
        - old: --metrics-addr=127.0.0.1:8080
          new: --metrics-addr=:8080
        files:
        - sourcePath: "../data/shared/v1beta1/metadata.yaml"

  - name: cloudstack
    type: InfrastructureProvider
    files:
      - sourcePath: "../data/infrastructure-cloudstack/v1beta1/cluster-template.yaml"
      - sourcePath: "../data/infrastructure-cloudstack/v1beta1/cluster-template-invalid-zone.yaml"
      - sourcePath: "../data/infrastructure-cloudstack/v1beta1/cluster-template-invalid-account.yaml"
      - sourcePath: "../data/infrastructure-cloudstack/v1beta1/cluster-template-invalid-domain.yaml"
      - sourcePath: "../data/infrastructure-cloudstack/v1beta1/cluster-template-invalid-template.yaml"
      - sourcePath: "../data/infrastructure-cloudstack/v1beta1/cluster-template-invalid-cp-offering.yaml"
      - sourcePath: "../data/infrastructure-cloudstack/v1beta1/cluster-template-insufficient-compute-resources.yaml"
      - sourcePath: "../data/infrastructure-cloudstack/v1beta1/cluster-template-invalid-worker-offering.yaml"
      - sourcePath: "../data/infrastructure-cloudstack/v1beta1/cluster-template-node-drain.yaml"
      - sourcePath: "../data/infrastructure-cloudstack/v1beta1/cluster-template-machine-remediation.yaml"
<<<<<<< HEAD
      - sourcePath: "../data/infrastructure-cloudstack/v1beta1/cluster-template-second-cluster.yaml"
=======
      - sourcePath: "../data/infrastructure-cloudstack/v1beta1/cluster-template-affinity-group-pro.yaml"
      - sourcePath: "../data/infrastructure-cloudstack/v1beta1/cluster-template-affinity-group-anti.yaml"
      - sourcePath: "../data/infrastructure-cloudstack/v1beta1/cluster-template-resource-cleanup.yaml"
>>>>>>> eb78d57a
      - sourcePath: "../data/shared/v1beta1/metadata.yaml"
    versions:
      - name: v1.0.0
        value: ../../../config/default
        contract: v1beta1
        replacements:
          - old: --metrics-bind-addr=localhost:8080
            new: --metrics-bind-addr=:8080

variables:
  KUBERNETES_VERSION_MANAGEMENT: "v1.20.10"
  KUBERNETES_VERSION: "v1.20.10"
  CNI: "./data/cni/kindnet.yaml"
  IP_FAMILY: "IPv4"
  NODE_DRAIN_TIMEOUT: "60s"

  CLOUDSTACK_ZONE_NAME: zone1
  CLOUDSTACK_INVALID_ZONE_NAME: zoneXXXX
  CLOUDSTACK_INVALID_NETWORK_NAME: networkXXXX
  CLOUDSTACK_ACCOUNT_NAME: admin
  CLOUDSTACK_INVALID_ACCOUNT_NAME: accountXXXX
  CLOUDSTACK_DOMAIN_NAME: ROOT
  CLOUDSTACK_INVALID_DOMAIN_NAME: domainXXXX
  CLOUDSTACK_NETWORK_NAME: isolated-for-e2e-1
  CLOUDSTACK_NEW_NETWORK_NAME: isolated-for-e2e-new
  CLUSTER_ENDPOINT_IP: 172.16.2.199
  CLUSTER_ENDPOINT_NEW_IP: 172.16.2.201
  CLUSTER_ENDPOINT_PORT: 6443
  CLUSTER_ENDPOINT_PORT_2: 6444
  CLOUDSTACK_CONTROL_PLANE_MACHINE_OFFERING: "Large Instance"
  CLOUDSTACK_INVALID_CONTROL_PLANE_MACHINE_OFFERING: "OfferingXXXX"
  CLOUDSTACK_EXTREMELY_LARGE_CONTROL_PLANE_MACHINE_OFFERING: "Extremely Large Instance"
  CLOUDSTACK_WORKER_MACHINE_OFFERING: "Medium Instance"
  CLOUDSTACK_INVALID_WORKER_MACHINE_OFFERING: "OfferingYYYY"
  CLOUDSTACK_TEMPLATE_NAME: kube-v1.20.10/ubuntu-2004
  CLOUDSTACK_INVALID_TEMPLATE_NAME: templateXXXX
  CLOUDSTACK_SSH_KEY_NAME: CAPCKeyPair6

  CONFORMANCE_CONFIGURATION: "./data/kubetest/conformance.yaml"
  CONFORMANCE_WORKER_MACHINE_COUNT: "3"
  CONFORMANCE_CONTROL_PLANE_MACHINE_COUNT: "1"

intervals:
  conformance/wait-control-plane: ["20m", "10s"]
  conformance/wait-worker-nodes: ["20m", "10s"]

  default/wait-errors: ["5m", "10s"]
  default/wait-controllers: ["3m", "10s"]
  default/wait-cluster: ["5m", "10s"]
  default/wait-control-plane: ["20m", "10s"]
  default/wait-worker-nodes: ["20m", "10s"]
  default/wait-delete-cluster: ["20m", "10s"]
  default/wait-machine-remediation: ["20m", "10s"]
  default/wait-machine-upgrade: ["20m", "10s"]

  node-drain/wait-deployment-available: ["3m", "10s"]
  node-drain/wait-control-plane: ["15m", "10s"]
  node-drain/wait-machine-deleted: ["5m", "10s"]

  <|MERGE_RESOLUTION|>--- conflicted
+++ resolved
@@ -83,13 +83,10 @@
       - sourcePath: "../data/infrastructure-cloudstack/v1beta1/cluster-template-invalid-worker-offering.yaml"
       - sourcePath: "../data/infrastructure-cloudstack/v1beta1/cluster-template-node-drain.yaml"
       - sourcePath: "../data/infrastructure-cloudstack/v1beta1/cluster-template-machine-remediation.yaml"
-<<<<<<< HEAD
-      - sourcePath: "../data/infrastructure-cloudstack/v1beta1/cluster-template-second-cluster.yaml"
-=======
       - sourcePath: "../data/infrastructure-cloudstack/v1beta1/cluster-template-affinity-group-pro.yaml"
       - sourcePath: "../data/infrastructure-cloudstack/v1beta1/cluster-template-affinity-group-anti.yaml"
       - sourcePath: "../data/infrastructure-cloudstack/v1beta1/cluster-template-resource-cleanup.yaml"
->>>>>>> eb78d57a
+      - sourcePath: "../data/infrastructure-cloudstack/v1beta1/cluster-template-second-cluster.yaml"
       - sourcePath: "../data/shared/v1beta1/metadata.yaml"
     versions:
       - name: v1.0.0
