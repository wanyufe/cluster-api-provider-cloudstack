--- conflicted
+++ resolved
@@ -62,12 +62,7 @@
 	})
 
 	It("Should have host affinity group when affinity is anti", func() {
-<<<<<<< HEAD
-		Skip("no multi-host")
-		executeTest(ctx, input, namespace, specName, clusterResources, "anti")
-=======
 		affinityIds = executeTest(ctx, input, namespace, specName, clusterResources, "anti")
->>>>>>> 7918d6e6
 	})
 
 	AfterEach(func() {
@@ -96,16 +91,8 @@
 			ClusterName:              fmt.Sprintf("%s-%s", specName, util.RandomString(6)),
 			KubernetesVersion:        input.E2EConfig.GetVariable(KubernetesVersion),
 			ControlPlaneMachineCount: pointer.Int64Ptr(1),
-<<<<<<< HEAD
-			WorkerMachineCount:       pointer.Int64Ptr(2),
-=======
 			WorkerMachineCount:       pointer.Int64Ptr(1),
->>>>>>> 7918d6e6
-		},
-		WaitForClusterIntervals:      input.E2EConfig.GetIntervals(specName, "wait-cluster"),
-		WaitForControlPlaneIntervals: input.E2EConfig.GetIntervals(specName, "wait-control-plane"),
 		WaitForMachineDeployments:    input.E2EConfig.GetIntervals(specName, "wait-worker-nodes"),
-	}, clusterResources)
 
 	return CheckAffinityGroup(clusterResources.Cluster.Name, affinityType)
 }