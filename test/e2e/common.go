/*
Copyright 2020 The Kubernetes Authors.

Licensed under the Apache License, Version 2.0 (the "License");
you may not use this file except in compliance with the License.
You may obtain a copy of the License at

    http://www.apache.org/licenses/LICENSE-2.0

Unless required by applicable law or agreed to in writing, software
distributed under the License is distributed on an "AS IS" BASIS,
WITHOUT WARRANTIES OR CONDITIONS OF ANY KIND, either express or implied.
See the License for the specific language governing permissions and
limitations under the License.
*/

package e2e

import (
	"context"
	"encoding/base64"
	"errors"
	"fmt"
	"os"
	"path/filepath"
	"strings"

	apierrors "k8s.io/apimachinery/pkg/api/errors"

	"github.com/apache/cloudstack-go/v2/cloudstack"
	"github.com/blang/semver"
	. "github.com/onsi/ginkgo"
	"gopkg.in/ini.v1"
	corev1 "k8s.io/api/core/v1"

	. "github.com/onsi/gomega"
	"github.com/onsi/gomega/types"
	k8stypes "k8s.io/apimachinery/pkg/types"
	clusterv1 "sigs.k8s.io/cluster-api/api/v1beta1"
	"sigs.k8s.io/cluster-api/test/framework"
	"sigs.k8s.io/cluster-api/test/framework/clusterctl"
	"sigs.k8s.io/cluster-api/test/framework/exec"
	"sigs.k8s.io/cluster-api/util"
	"sigs.k8s.io/controller-runtime/pkg/client"
)

// Test suite constants for e2e config variables.
const (
	KubernetesVersionManagement  = "KUBERNETES_VERSION_MANAGEMENT"
	KubernetesVersion            = "KUBERNETES_VERSION"
	CNIPath                      = "CNI"
	CNIResources                 = "CNI_RESOURCES"
	IPFamily                     = "IP_FAMILY"
	InvalidZoneName              = "CLOUDSTACK_INVALID_ZONE_NAME"
	InvalidDiskOfferingName      = "CLOUDSTACK_INVALID_DISK_OFFERING_NAME"
	InvalidNetworkName           = "CLOUDSTACK_INVALID_NETWORK_NAME"
	InvalidAccountName           = "CLOUDSTACK_INVALID_ACCOUNT_NAME"
	InvalidDomainName            = "CLOUDSTACK_INVALID_DOMAIN_NAME"
	InvalidTemplateName          = "CLOUDSTACK_INVALID_TEMPLATE_NAME"
	InvalidCPOfferingName        = "CLOUDSTACK_INVALID_CONTROL_PLANE_MACHINE_OFFERING"
	ExtremelyLargeCPOfferingName = "CLOUDSTACK_EXTREMELY_LARGE_CONTROL_PLANE_MACHINE_OFFERING"
)

const (
	ControlPlaneIndicator      = "control-plane"
	MachineDeploymentIndicator = "md"
	DataVolumePrefix           = "DATA-"
)

type CommonSpecInput struct {
	E2EConfig             *clusterctl.E2EConfig
	ClusterctlConfigPath  string
	BootstrapClusterProxy framework.ClusterProxy
	ArtifactFolder        string
	SkipCleanup           bool

	// Flavor, if specified is the template flavor used to create the cluster for testing.
	// If not specified, and the e2econfig variable IPFamily is IPV6, then "ipv6" is used,
	// otherwise the default flavor is used.
	Flavor *string
}

func Byf(format string, a ...interface{}) {
	By(fmt.Sprintf(format, a...))
}

func setupSpecNamespace(ctx context.Context, specName string, clusterProxy framework.ClusterProxy, artifactFolder string) (*corev1.Namespace, context.CancelFunc) {
	Byf("Creating a namespace for hosting the %q test spec", specName)
	namespace, cancelWatches := framework.CreateNamespaceAndWatchEvents(ctx, framework.CreateNamespaceAndWatchEventsInput{
		Creator:   clusterProxy.GetClient(),
		ClientSet: clusterProxy.GetClientSet(),
		Name:      fmt.Sprintf("%s-%s", specName, util.RandomString(6)),
		LogFolder: filepath.Join(artifactFolder, "clusters", clusterProxy.GetName()),
	})

	return namespace, cancelWatches
}

func dumpSpecResourcesAndCleanup(ctx context.Context, specName string, clusterProxy framework.ClusterProxy, artifactFolder string, namespace *corev1.Namespace, cancelWatches context.CancelFunc, cluster *clusterv1.Cluster, intervalsGetter func(spec, key string) []interface{}, skipCleanup bool) {
	Byf("Dumping logs from the %q workload cluster", cluster.Name)

	// Dump all the logs from the workload cluster before deleting them.
	clusterProxy.CollectWorkloadClusterLogs(ctx, cluster.Namespace, cluster.Name, filepath.Join(artifactFolder, "clusters", cluster.Name))

	Byf("Dumping all the Cluster API resources in the %q namespace", namespace.Name)

	// Dump all Cluster API related resources to artifacts before deleting them.
	framework.DumpAllResources(ctx, framework.DumpAllResourcesInput{
		Lister:    clusterProxy.GetClient(),
		Namespace: namespace.Name,
		LogPath:   filepath.Join(artifactFolder, "clusters", clusterProxy.GetName(), "resources"),
	})

	if !skipCleanup {
		Byf("Deleting cluster %s/%s", cluster.Namespace, cluster.Name)
		// While https://github.com/kubernetes-sigs/cluster-api/issues/2955 is addressed in future iterations, there is a chance
		// that cluster variable is not set even if the cluster exists, so we are calling DeleteAllClustersAndWait
		// instead of DeleteClusterAndWait
		framework.DeleteAllClustersAndWait(ctx, framework.DeleteAllClustersAndWaitInput{
			Client:    clusterProxy.GetClient(),
			Namespace: namespace.Name,
		}, intervalsGetter(specName, "wait-delete-cluster")...)

		Byf("Deleting namespace used for hosting the %q test spec", specName)
		framework.DeleteNamespace(ctx, framework.DeleteNamespaceInput{
			Deleter: clusterProxy.GetClient(),
			Name:    namespace.Name,
		})
	}
	cancelWatches()
}

// HaveValidVersion succeeds if version is a valid semver version.
func HaveValidVersion(version string) types.GomegaMatcher {
	return &validVersionMatcher{version: version}
}

type validVersionMatcher struct{ version string }

func (m *validVersionMatcher) Match(actual interface{}) (success bool, err error) {
	if _, err := semver.ParseTolerant(m.version); err != nil {
		return false, err
	}
	return true, nil
}

func (m *validVersionMatcher) FailureMessage(actual interface{}) (message string) {
	return fmt.Sprintf("Expected\n%s\n%s", m.version, " to be a valid version ")
}

func (m *validVersionMatcher) NegatedFailureMessage(actual interface{}) (message string) {
	return fmt.Sprintf("Expected\n%s\n%s", m.version, " not to be a valid version ")
}

func KubectlExec(ctx context.Context, command string, kubeconfigPath string, args ...string) (string, error) {
	execArgs := append([]string{command, "--kubeconfig", kubeconfigPath}, args...)
	runCmd := exec.NewCommand(
		exec.WithCommand("kubectl"),
		exec.WithArgs(execArgs...),
	)
	stdout, stderr, err := runCmd.Run(ctx)
	if err != nil {
		fmt.Println(string(stderr))
		return "", err
	}
	return string(stdout), nil
}

func DeployAppToWorkloadClusterAndWaitForDeploymentReady(ctx context.Context, workloadKubeconfigPath string, appName string, appConfigLink string, timeout int) error {
	applyArgs := []string{
		"-f", appConfigLink,
	}
	_, err := KubectlExec(ctx, "apply", workloadKubeconfigPath, applyArgs...)
	if err != nil {
		return err
	}

	waitArgs := []string{
		"--for=condition=ready", fmt.Sprintf("--timeout=%ds", timeout), "pods", "-l", fmt.Sprintf("app=%s", appName),
	}
	_, err = KubectlExec(ctx, "wait", workloadKubeconfigPath, waitArgs...)
	if err != nil {
		return err
	}
	return nil
}

func DownloadFromAppInWorkloadCluster(ctx context.Context, workloadKubeconfigPath string, appName string, port int, path string) (string, error) {
	runArgs := []string{
		"-i", "--restart=Never", "dummy", "--image=dockerqa/curl:ubuntu-trusty", "--command", "--", "curl", "--silent", fmt.Sprintf("%s:%d%s", appName, port, path),
	}
	return KubectlExec(ctx, "run", workloadKubeconfigPath, runArgs...)
}

type cloudConfig struct {
	APIURL    string `ini:"api-url"`
	APIKey    string `ini:"api-key"`
	SecretKey string `ini:"secret-key"`
	VerifySSL bool   `ini:"verify-ssl"`
}

func DestroyOneMachine(clusterName string, machineType string) {
	client := createCloudStackClient()
	matcher := clusterName + "-" + machineType

	Byf("Listing machines with %q", matcher)
	listResp, err := client.VirtualMachine.ListVirtualMachines(client.VirtualMachine.NewListVirtualMachinesParams())
	if err != nil {
		Fail("Failed to list machines: " + err.Error())
	}
	var vmToDestroy *cloudstack.VirtualMachine
	originalCount := 0
	for _, vm := range listResp.VirtualMachines {
		if strings.Contains(vm.Name, matcher) {
			originalCount++
			if vmToDestroy == nil {
				vmToDestroy = vm
			}
		}
	}

	Byf("Destroying machine %s", vmToDestroy.Name)
	stopParams := client.VirtualMachine.NewStopVirtualMachineParams(vmToDestroy.Id)
	stopParams.SetForced(true)
	_, err = client.VirtualMachine.StopVirtualMachine(stopParams)
	if err != nil {
		Fail("Failed to stop machine: " + err.Error())
	}
	destroyParams := client.VirtualMachine.NewDestroyVirtualMachineParams(vmToDestroy.Id)
	destroyParams.SetExpunge(true)
	_, err = client.VirtualMachine.DestroyVirtualMachine(destroyParams)
	if err != nil {
		Fail("Failed to destroy machine: " + err.Error())
	}
}

func CheckAffinityGroupsDeleted(affinityIds []string) error {
	if len(affinityIds) == 0 {
		return errors.New("affinityIds are empty")
	}

	client := createCloudStackClient()

	for _, affinityId := range affinityIds {
		affinity, count, _ := client.AffinityGroup.GetAffinityGroupByID(affinityId)
		if count > 0 {
			return errors.New("Affinity group " + affinity.Name + " still exists")
		}
	}
	return nil
}

func CheckAffinityGroup(clusterName string, affinityType string) []string {
	client := createCloudStackClient()

	By("Listing all machines")
	p := client.VirtualMachine.NewListVirtualMachinesParams()
	p.SetListall(true)
	listResp, err := client.VirtualMachine.ListVirtualMachines(p)
	if err != nil {
		Fail("Failed to list machines: " + err.Error())
	}
	affinityTypeString := strings.Title(fmt.Sprintf("%sAffinity", affinityType))
	cpHostIdSet := make(map[string]bool)
	mdHostIdSet := make(map[string]bool)
	affinityIds := []string{}

	for _, vm := range listResp.VirtualMachines {
		if strings.Contains(vm.Name, clusterName) {
			By(vm.Name + " is in host " + vm.Hostname + " (" + vm.Hostid + ")")
			err := checkVMHostAssignments(vm, cpHostIdSet, mdHostIdSet, affinityType)
			if err != nil {
				Fail(err.Error())
			}

			for _, affinity := range vm.Affinitygroup {
				affinityIds = append(affinityIds, affinity.Id)
				affinity, _, _ := client.AffinityGroup.GetAffinityGroupByID(affinity.Id)
				if err != nil {
					Fail("Failed to get affinity group for " + affinity.Id + " : " + err.Error())
				}
				if !strings.Contains(affinity.Name, affinityTypeString) {
					Fail(affinity.Name + " does not contain " + affinityTypeString)
				}
				if affinityType == "pro" && affinity.Type != "host affinity" {
					Fail(affinity.Type + " does not match " + affinityType)
				}
				if affinityType == "anti" && affinity.Type != "host anti-affinity" {
					Fail(affinity.Type + " does not match " + affinityType)
				}
			}
		}
	}
	return affinityIds
}

func CheckNetworkExists(networkName string) (bool, error) {
	client := createCloudStackClient()

	_, count, err := client.Network.GetNetworkByName(networkName)
	if err != nil {
		if strings.Contains(err.Error(), "No match found for") {
			return false, nil
		}
		return false, err
	} else if count > 1 {
		return false, errors.New(fmt.Sprintf("Expected 0-1 Network with name %s, but got %d.", networkName, count))
	}
	return count == 1, nil
}

func createCloudStackClient() *cloudstack.CloudStackClient {
	encodedSecret := os.Getenv("CLOUDSTACK_B64ENCODED_SECRET")
	secret, err := base64.StdEncoding.DecodeString(encodedSecret)
	if err != nil {
		Fail("Failed to decode: " + err.Error())
	}
	cfg := &cloudConfig{VerifySSL: true}
	if rawCfg, err := ini.Load(secret); err != nil {
		Fail("Failed to load INI file: " + err.Error())
	} else if g := rawCfg.Section("Global"); len(g.Keys()) == 0 {
		Fail("Global section not found")
	} else if err = rawCfg.Section("Global").StrictMapTo(cfg); err != nil {
		Fail("Error encountered while parsing Global section")
	}

	By("Creating a CloudStack client")
	client := cloudstack.NewAsyncClient(cfg.APIURL, cfg.APIKey, cfg.SecretKey, cfg.VerifySSL)
	return client
}

func checkVMHostAssignments(vm *cloudstack.VirtualMachine, cpHostIdSet map[string]bool, mdHostIdSet map[string]bool, affinityType string) error {
	if strings.Contains(vm.Name, ControlPlaneIndicator) {
		if len(cpHostIdSet) > 0 {
			_, ok := cpHostIdSet[vm.Hostid]
			if affinityType == "pro" && !ok {
				return errors.New(vm.Name + " is deployed in a different host: " + vm.Hostname + " when affinity type is " + affinityType)
			}
			if affinityType == "anti" && ok {
				return errors.New(vm.Name + " is deployed in the same host: " + vm.Hostname + " when affinity type is " + affinityType)
			}
		}
		cpHostIdSet[vm.Hostid] = true
	}
	if strings.Contains(vm.Name, MachineDeploymentIndicator) {
		if len(mdHostIdSet) > 0 {
			_, ok := mdHostIdSet[vm.Hostid]
			if affinityType == "pro" && !ok {
				return errors.New(vm.Name + " is deployed in a different host: " + vm.Hostname + " when affinity type is " + affinityType)
			}
			if affinityType == "anti" && ok {
				return errors.New(vm.Name + " is deployed in the same host: " + vm.Hostname + " when affinity type is " + affinityType)
			}
		}
		mdHostIdSet[vm.Hostid] = true
	}
	return nil
}

func WaitForMachineRemediationAfterDestroy(ctx context.Context, proxy framework.ClusterProxy, cluster *clusterv1.Cluster, machineMatcher string, healthyMachineCount int, intervals []interface{}) {
	mgmtClusterClient := proxy.GetClient()
	workloadClusterClient := proxy.GetWorkloadCluster(ctx, cluster.Namespace, cluster.Name).GetClient()

	WaitForHealthyMachineCount(ctx, mgmtClusterClient, workloadClusterClient, cluster, machineMatcher, healthyMachineCount, intervals)
	Byf("Current number of healthy %s is %d", machineMatcher, healthyMachineCount)

	Byf("Destroying one %s", machineMatcher)
	DestroyOneMachine(cluster.Name, machineMatcher)

	Byf("Waiting for the destroyed %s to be unhealthy", machineMatcher)
	WaitForHealthyMachineCount(ctx, mgmtClusterClient, workloadClusterClient, cluster, machineMatcher, healthyMachineCount-1, intervals)

	Byf("Waiting for remediation of %s", machineMatcher)
	WaitForHealthyMachineCount(ctx, mgmtClusterClient, workloadClusterClient, cluster, machineMatcher, healthyMachineCount, intervals)
	Byf("%s machine remediated successfully", machineMatcher)
}

func WaitForHealthyMachineCount(ctx context.Context, mgmtClient client.Client, workloadClient client.Client, cluster *clusterv1.Cluster, mhcMatcher string, healthyMachineCount int, intervals []interface{}) {
	machineHealthChecks := framework.GetMachineHealthChecksForCluster(ctx, framework.GetMachineHealthChecksForClusterInput{
		Lister:      mgmtClient,
		ClusterName: cluster.Name,
		Namespace:   cluster.Namespace,
	})

	for _, mhc := range machineHealthChecks {
		Expect(mhc.Spec.UnhealthyConditions).NotTo(BeEmpty())
		if !strings.Contains(mhc.Name, mhcMatcher) {
			continue
		}

		Eventually(func() (bool, error) {
			machines := framework.GetMachinesByMachineHealthCheck(ctx, framework.GetMachinesByMachineHealthCheckInput{
				Lister:             mgmtClient,
				ClusterName:        cluster.Name,
				MachineHealthCheck: mhc,
			})

			count := 0
			for _, machine := range machines {
				if machine.Status.NodeRef == nil {
					continue
				}
				node := &corev1.Node{}
				err := workloadClient.Get(ctx, k8stypes.NamespacedName{Name: machine.Status.NodeRef.Name, Namespace: machine.Status.NodeRef.Namespace}, node)
				if err != nil {
					continue
				}
				if !HasMatchingUnhealthyConditions(mhc, node.Status.Conditions) {
					count++
				}
			}
			return count == healthyMachineCount, nil
		}, intervals...).Should(BeTrue())
	}
}

func HasMatchingUnhealthyConditions(machineHealthCheck *clusterv1.MachineHealthCheck, nodeConditions []corev1.NodeCondition) bool {
	for _, unhealthyCondition := range machineHealthCheck.Spec.UnhealthyConditions {
		for _, nodeCondition := range nodeConditions {
			if nodeCondition.Type == unhealthyCondition.Type && nodeCondition.Status == unhealthyCondition.Status {
				return true
			}
		}
	}
	return false
}

func ClusterExists(ctx context.Context, mgmtClient client.Client, cluster *clusterv1.Cluster) bool {
	key := client.ObjectKey{
		Namespace: cluster.GetNamespace(),
		Name:      cluster.GetName(),
	}
	return !apierrors.IsNotFound(mgmtClient.Get(ctx, key, &clusterv1.Cluster{}))
}

func IsClusterReady(ctx context.Context, mgmtClient client.Client, cluster *clusterv1.Cluster) bool {
	key := client.ObjectKey{
		Namespace: cluster.GetNamespace(),
		Name:      cluster.GetName(),
	}
	c := &clusterv1.Cluster{}
	err := mgmtClient.Get(ctx, key, c)

	if apierrors.IsNotFound(err) {
		return false
	}
	Expect(err).To(BeNil(), "Failed to get cluster status")
	return c.Status.ControlPlaneReady && c.Status.InfrastructureReady
}

func CheckDiskOfferingOfVmInstances(clusterName string, diskOfferingName string) {
	client := createCloudStackClient()

	Byf("Listing machines with %q", clusterName)
	listResp, err := client.VirtualMachine.ListVirtualMachines(client.VirtualMachine.NewListVirtualMachinesParams())
	if err != nil {
		Fail("Failed to list machines: " + err.Error())
	}
	for _, vm := range listResp.VirtualMachines {
		if strings.Contains(vm.Name, clusterName) {
			Expect(vm.Diskofferingname).To(Equal(diskOfferingName))
		}
	}
}
<<<<<<< HEAD

func CheckZones(clusterName string, numZones int) {
	client := createCloudStackClient()

	By("Listing all machines")
	listResp, err := client.VirtualMachine.ListVirtualMachines(client.VirtualMachine.NewListVirtualMachinesParams())
	if err != nil {
		Fail("Failed to list machines")
	}
	cpZoneIdMap := make(map[string]int)
	mdZoneIdMap := make(map[string]int)

	for _, vm := range listResp.VirtualMachines {
		if strings.Contains(vm.Name, clusterName) {
			Byf("%s is in zone %s (%s)", vm.Name, vm.Zonename, vm.Zoneid)
			checkZoneAssignments(vm, cpZoneIdMap, mdZoneIdMap)
		}
	}

	Expect(len(cpZoneIdMap)).To(Equal(numZones))
	for _, value := range cpZoneIdMap {
		Expect(value).ToNot(BeZero())
	}
}

func checkZoneAssignments(vm *cloudstack.VirtualMachine, cpZoneIdMap map[string]int, mdZoneIdMap map[string]int) {
	if strings.Contains(vm.Name, ControlPlaneIndicator) {
		cpZoneIdMap[vm.Zoneid]++
	}

	if strings.Contains(vm.Name, MachineDeploymentIndicator) {
		mdZoneIdMap[vm.Zoneid]++
	}
=======
func CheckVolumeSizeofVmInstances(clusterName string, volumeSize int64) {
	client := createCloudStackClient()

	Byf("Listing machines with %q", clusterName)
	listResp, err := client.VirtualMachine.ListVirtualMachines(client.VirtualMachine.NewListVirtualMachinesParams())
	if err != nil {
		Fail("Failed to list machines: " + err.Error())
	}
	for _, vm := range listResp.VirtualMachines {
		if strings.Contains(vm.Name, clusterName) {
			p := client.Volume.NewListVolumesParams()
			p.SetVirtualmachineid(vm.Id)
			volResp, err := client.Volume.ListVolumes(p)
			if err != nil {
				Fail(fmt.Sprintf("Failed to list volumes for VM instance %s", vm.Id))
			}
			isVolumeSizeChecked := false
			for _, vol := range volResp.Volumes {
				if strings.Contains(vol.Name, DataVolumePrefix) {
					if vol.Size != volumeSize {
						Fail(fmt.Sprintf("Expected %d volume size but got %d volume size for VM instance %s", volumeSize, vol.Size, vm.Id))
					}
					isVolumeSizeChecked = true
				}
			}
			if !isVolumeSizeChecked {
				Fail(fmt.Sprintf("Could not find any volumes with a prefix %s", DataVolumePrefix))
			}
		}
	}
>>>>>>> 7918d6e6
}<|MERGE_RESOLUTION|>--- conflicted
+++ resolved
@@ -462,7 +462,6 @@
 		}
 	}
 }
-<<<<<<< HEAD
 
 func CheckZones(clusterName string, numZones int) {
 	client := createCloudStackClient()
@@ -496,7 +495,8 @@
 	if strings.Contains(vm.Name, MachineDeploymentIndicator) {
 		mdZoneIdMap[vm.Zoneid]++
 	}
-=======
+}
+
 func CheckVolumeSizeofVmInstances(clusterName string, volumeSize int64) {
 	client := createCloudStackClient()
 
@@ -527,5 +527,4 @@
 			}
 		}
 	}
->>>>>>> 7918d6e6
 }