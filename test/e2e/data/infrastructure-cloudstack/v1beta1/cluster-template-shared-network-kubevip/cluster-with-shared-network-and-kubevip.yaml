---
apiVersion: cluster.x-k8s.io/v1beta1
kind: Cluster
metadata:
  name: ${CLUSTER_NAME}
spec:
  clusterNetwork:
    pods:
      cidrBlocks: 
        - 192.168.0.0/16
    serviceDomain: "cluster.local"
  infrastructureRef:
    apiVersion: infrastructure.cluster.x-k8s.io/v1beta1
    kind: CloudStackCluster
    name: ${CLUSTER_NAME}
  controlPlaneRef:
    kind: KubeadmControlPlane
    apiVersion: controlplane.cluster.x-k8s.io/v1beta1
    name: ${CLUSTER_NAME}-control-plane
---
apiVersion: infrastructure.cluster.x-k8s.io/v1beta1
kind: CloudStackCluster
metadata:
  name: ${CLUSTER_NAME}
spec:
  zones:
  - name : ${CLOUDSTACK_ZONE_NAME}
    network: 
      name: ${CLOUDSTACK_SHARED_NETWORK_NAME}
  controlPlaneEndpoint:
<<<<<<< HEAD
    host: ""
=======
    host: ${CLUSTER_ENDPOINT_IP}
>>>>>>> bc6ff908
    port: 6443
---
kind: KubeadmControlPlane
apiVersion: controlplane.cluster.x-k8s.io/v1beta1
metadata:
  name: ${CLUSTER_NAME}-control-plane
spec:
  kubeadmConfigSpec:
    initConfiguration:
      nodeRegistration:
        name: '{{ local_hostname }}'
        kubeletExtraArgs:
          provider-id: cloudstack:///'{{ ds.meta_data.instance_id }}'
    clusterConfiguration:
      imageRepository: k8s.gcr.io
    joinConfiguration:
      nodeRegistration:
        name: '{{ local_hostname }}'
        kubeletExtraArgs:
          provider-id: cloudstack:///'{{ ds.meta_data.instance_id }}'
        ignorePreflightErrors:
          - DirAvailable--etc-kubernetes-manifests
    preKubeadmCommands:
      - swapoff -a
    files:
      - content: |
          apiVersion: v1
          kind: Pod
          metadata:
            creationTimestamp: null
            name: kube-vip
            namespace: kube-system
          spec:
            containers:
            - args:
              - start
              env:
              - name: vip_arp
                value: "true"
              - name: vip_leaderelection
                value: "true"
              - name: vip_address
                value: "\"\""
              - name: vip_interface
                value: ens3
              - name: vip_leaseduration
                value: "15"
              - name: vip_renewdeadline
                value: "10"
              - name: vip_retryperiod
                value: "2"
              image: public.ecr.aws/i3w0y7q3/plunder-app/kube-vip:v0.3.7-eks-a-v0.0.0-dev-build.0
              imagePullPolicy: IfNotPresent
              name: kube-vip
              resources: {}
              securityContext:
                capabilities:
                  add:
                  - NET_ADMIN
                  - SYS_TIME
              volumeMounts:
              - mountPath: /etc/kubernetes/admin.conf
                name: kubeconfig
            hostNetwork: true
            volumes:
            - hostPath:
                path: /etc/kubernetes/admin.conf
                type: FileOrCreate
              name: kubeconfig
          status: {}
        owner: root:root
        path: /etc/kubernetes/manifests/kube-vip.yaml
  machineTemplate:
    infrastructureRef:
      apiVersion: infrastructure.cluster.x-k8s.io/v1beta1
      kind: CloudStackMachineTemplate
      name: ${CLUSTER_NAME}-control-plane
  replicas: ${CONTROL_PLANE_MACHINE_COUNT}
  version: ${KUBERNETES_VERSION}
---
apiVersion: infrastructure.cluster.x-k8s.io/v1beta1
kind: CloudStackMachineTemplate
metadata:
  name: ${CLUSTER_NAME}-control-plane
spec:
  template:
    spec:
      offering: 
        name: ${CLOUDSTACK_CONTROL_PLANE_MACHINE_OFFERING}
      template: 
        name: ${CLOUDSTACK_TEMPLATE_NAME}
      sshKey: ${CLOUDSTACK_SSH_KEY_NAME}
---<|MERGE_RESOLUTION|>--- conflicted
+++ resolved
@@ -28,11 +28,7 @@
     network: 
       name: ${CLOUDSTACK_SHARED_NETWORK_NAME}
   controlPlaneEndpoint:
-<<<<<<< HEAD
-    host: ""
-=======
     host: ${CLUSTER_ENDPOINT_IP}
->>>>>>> bc6ff908
     port: 6443
 ---
 kind: KubeadmControlPlane
