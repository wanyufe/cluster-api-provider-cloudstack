/*
Copyright 2022 The Kubernetes Authors.

Licensed under the Apache License, Version 2.0 (the "License");
you may not use this file except in compliance with the License.
You may obtain a copy of the License at

    http://www.apache.org/licenses/LICENSE-2.0

Unless required by applicable law or agreed to in writing, software
distributed under the License is distributed on an "AS IS" BASIS,
WITHOUT WARRANTIES OR CONDITIONS OF ANY KIND, either express or implied.
See the License for the specific language governing permissions and
limitations under the License.
*/

package cloud_test

import (
	"fmt"
	"github.com/apache/cloudstack-go/v2/cloudstack"
	"github.com/aws/cluster-api-provider-cloudstack/api/v1beta1"
	"github.com/aws/cluster-api-provider-cloudstack/pkg/cloud"
	"github.com/aws/cluster-api-provider-cloudstack/test/dummies"
	"github.com/golang/mock/gomock"
	. "github.com/onsi/ginkgo"

	. "github.com/onsi/gomega"
	"github.com/pkg/errors"
	"k8s.io/utils/pointer"
)

var _ = Describe("Instance", func() {
	const (
		unknownErrorMessage = "unknown err"
		offeringFakeID      = "123"
		templateFakeID      = "456"
		executableFilter    = "executable"
	)

	notFoundError := errors.New("no match found")
<<<<<<< HEAD
=======
	const unknownErrorMessage = "unknown err"
	const offeringFakeID = "123"
	const templateFakeID = "456"
	const diskOfferingFakeID = "789"
>>>>>>> 0507507c
	unknownError := errors.New(unknownErrorMessage)

	var (
		mockCtrl   *gomock.Controller
		mockClient *cloudstack.CloudStackClient
		vms        *cloudstack.MockVirtualMachineServiceIface
		sos        *cloudstack.MockServiceOfferingServiceIface
		dos        *cloudstack.MockDiskOfferingServiceIface
		ts         *cloudstack.MockTemplateServiceIface
		vs         *cloudstack.MockVolumeServiceIface
		client     cloud.Client
	)

	BeforeEach(func() {
		mockCtrl = gomock.NewController(GinkgoT())
		mockClient = cloudstack.NewMockClient(mockCtrl)
		vms = mockClient.VirtualMachine.(*cloudstack.MockVirtualMachineServiceIface)
		sos = mockClient.ServiceOffering.(*cloudstack.MockServiceOfferingServiceIface)
		dos = mockClient.DiskOffering.(*cloudstack.MockDiskOfferingServiceIface)
		ts = mockClient.Template.(*cloudstack.MockTemplateServiceIface)
		vs = mockClient.Volume.(*cloudstack.MockVolumeServiceIface)
		client = cloud.NewClientFromCSAPIClient(mockClient)

		dummies.SetDummyVars()
		dummies.SetDummyClusterStatus()
		dummies.SetDummyCSMachineStatuses()
	})

	AfterEach(func() {
		mockCtrl.Finish()
	})

	Context("when fetching a VM instance", func() {
		It("Handles an unknown error when fetching by ID", func() {
			vms.EXPECT().GetVirtualMachinesMetricByID(*dummies.CSMachine1.Spec.InstanceID).Return(nil, -1, unknownError)
			Ω(client.ResolveVMInstanceDetails(dummies.CSMachine1)).To(MatchError(unknownErrorMessage))
		})

		It("Handles finding more than one VM instance by ID", func() {
			vms.EXPECT().GetVirtualMachinesMetricByID(*dummies.CSMachine1.Spec.InstanceID).Return(nil, 2, nil)
			Ω(client.ResolveVMInstanceDetails(dummies.CSMachine1)).
				Should(MatchError("found more than one VM Instance with ID " + *dummies.CSMachine1.Spec.InstanceID))
		})

		It("sets dummies.CSMachine1 spec and status values when VM instance found by ID", func() {
			vmsResp := &cloudstack.VirtualMachinesMetric{Id: *dummies.CSMachine1.Spec.InstanceID}
			vms.EXPECT().GetVirtualMachinesMetricByID(*dummies.CSMachine1.Spec.InstanceID).Return(vmsResp, 1, nil)
			Ω(client.ResolveVMInstanceDetails(dummies.CSMachine1)).Should(Succeed())
			Ω(dummies.CSMachine1.Spec.ProviderID).Should(Equal(pointer.StringPtr("cloudstack:///" + vmsResp.Id)))
			Ω(dummies.CSMachine1.Spec.InstanceID).Should(Equal(pointer.StringPtr(vmsResp.Id)))
		})

		It("handles an unknown error when fetching by name", func() {
			vms.EXPECT().GetVirtualMachinesMetricByID(*dummies.CSMachine1.Spec.InstanceID).Return(nil, -1, notFoundError)
			vms.EXPECT().GetVirtualMachinesMetricByName(dummies.CSMachine1.Name).Return(nil, -1, unknownError)

			Ω(client.ResolveVMInstanceDetails(dummies.CSMachine1)).Should(MatchError(unknownErrorMessage))
		})

		It("handles finding more than one VM instance by Name", func() {
			vms.EXPECT().GetVirtualMachinesMetricByID(*dummies.CSMachine1.Spec.InstanceID).Return(nil, -1, notFoundError)
			vms.EXPECT().GetVirtualMachinesMetricByName(dummies.CSMachine1.Name).Return(nil, 2, nil)

			Ω(client.ResolveVMInstanceDetails(dummies.CSMachine1)).Should(
				MatchError("found more than one VM Instance with name " + dummies.CSMachine1.Name))
		})

		It("sets dummies.CSMachine1 spec and status values when VM instance found by Name", func() {
			vms.EXPECT().GetVirtualMachinesMetricByID(*dummies.CSMachine1.Spec.InstanceID).Return(nil, -1, notFoundError)
			vms.EXPECT().GetVirtualMachinesMetricByName(dummies.CSMachine1.Name).
				Return(&cloudstack.VirtualMachinesMetric{Id: *dummies.CSMachine1.Spec.InstanceID}, -1, nil)

			Ω(client.ResolveVMInstanceDetails(dummies.CSMachine1)).Should(Succeed())
			Ω(dummies.CSMachine1.Spec.ProviderID).Should(Equal(
				pointer.StringPtr(fmt.Sprintf("cloudstack:///%s", *dummies.CSMachine1.Spec.InstanceID))))
			Ω(dummies.CSMachine1.Spec.InstanceID).Should(Equal(pointer.StringPtr(*dummies.CSMachine1.Spec.InstanceID)))
		})
	})

	Context("when creating a VM instance", func() {
		vmMetricResp := &cloudstack.VirtualMachinesMetric{}

		expectVMNotFound := func() {
			vms.EXPECT().GetVirtualMachinesMetricByID(*dummies.CSMachine1.Spec.InstanceID).Return(nil, -1, notFoundError)
			vms.EXPECT().GetVirtualMachinesMetricByName(dummies.CSMachine1.Name).Return(nil, -1, notFoundError)
		}

		It("doesn't re-create if one already exists.", func() {
			vms.EXPECT().GetVirtualMachinesMetricByID(*dummies.CSMachine1.Spec.InstanceID).Return(vmMetricResp, -1, nil)
			Ω(client.GetOrCreateVMInstance(
				dummies.CSMachine1, dummies.CAPIMachine, dummies.CSCluster, dummies.CSZone1, dummies.CSAffinityGroup, "")).
				Should(Succeed())
		})

		It("returns unknown error while fetching VM instance", func() {
			vms.EXPECT().GetVirtualMachinesMetricByID(*dummies.CSMachine1.Spec.InstanceID).Return(nil, -1, unknownError)
			Ω(client.GetOrCreateVMInstance(
				dummies.CSMachine1, dummies.CAPIMachine, dummies.CSCluster, dummies.CSZone1, dummies.CSAffinityGroup, "")).
				Should(MatchError(unknownErrorMessage))
		})

		It("returns errors occurring while fetching service offering information", func() {
			expectVMNotFound()
			sos.EXPECT().GetServiceOfferingID(dummies.CSMachine1.Spec.Offering.Name).Return("", -1, unknownError)
			Ω(client.GetOrCreateVMInstance(
				dummies.CSMachine1, dummies.CAPIMachine, dummies.CSCluster, dummies.CSZone1, dummies.CSAffinityGroup, "")).
				ShouldNot(Succeed())
		})

		It("returns errors if more than one service offering found", func() {
			expectVMNotFound()
			sos.EXPECT().GetServiceOfferingID(dummies.CSMachine1.Spec.Offering.Name).Return("", 2, nil)
			Ω(client.GetOrCreateVMInstance(
				dummies.CSMachine1, dummies.CAPIMachine, dummies.CSCluster, dummies.CSZone1, dummies.CSAffinityGroup, "")).
				ShouldNot(Succeed())
		})

		It("returns errors while fetching template", func() {
			expectVMNotFound()
			sos.EXPECT().GetServiceOfferingID(dummies.CSMachine1.Spec.Offering.Name).
				Return(dummies.CSMachine1.Spec.Offering.ID, 1, nil)
			ts.EXPECT().GetTemplateID(dummies.CSMachine1.Spec.Template.Name, executableFilter, dummies.Zone1.ID).
				Return("", -1, unknownError)
			Ω(client.GetOrCreateVMInstance(
				dummies.CSMachine1, dummies.CAPIMachine, dummies.CSCluster, dummies.CSZone1, dummies.CSAffinityGroup, "")).
				ShouldNot(Succeed())
		})

		It("returns errors when more than one template found", func() {
			expectVMNotFound()
			sos.EXPECT().GetServiceOfferingID(dummies.CSMachine1.Spec.Offering.Name).
				Return(dummies.CSMachine1.Spec.Offering.ID, 1, nil)
			ts.EXPECT().GetTemplateID(dummies.CSMachine1.Spec.Template.Name, executableFilter, dummies.Zone1.ID).Return("", 2, nil)
			Ω(client.GetOrCreateVMInstance(
				dummies.CSMachine1, dummies.CAPIMachine, dummies.CSCluster, dummies.CSZone1, dummies.CSAffinityGroup, "")).
				ShouldNot(Succeed())
		})

		It("handles deployment errors", func() {
			expectVMNotFound()
			sos.EXPECT().GetServiceOfferingID(dummies.CSMachine1.Spec.Offering.Name).
				Return(offeringFakeID, 1, nil)
			ts.EXPECT().GetTemplateID(dummies.CSMachine1.Spec.Template.Name, executableFilter, dummies.Zone1.ID).
				Return(templateFakeID, 1, nil)
			dos.EXPECT().GetDiskOfferingID(dummies.CSMachine1.Spec.DiskOffering.Name).
				Return(diskOfferingFakeID, 1, nil)
			vms.EXPECT().NewDeployVirtualMachineParams(offeringFakeID, templateFakeID, dummies.Zone1.ID).
				Return(&cloudstack.DeployVirtualMachineParams{})
			vms.EXPECT().DeployVirtualMachine(gomock.Any()).Return(nil, unknownError)
			vms.EXPECT().NewListVirtualMachinesParams().Return(&cloudstack.ListVirtualMachinesParams{})
			vms.EXPECT().ListVirtualMachines(gomock.Any()).Return(&cloudstack.ListVirtualMachinesResponse{}, nil)
			Ω(client.GetOrCreateVMInstance(
				dummies.CSMachine1, dummies.CAPIMachine, dummies.CSCluster, dummies.CSZone1, dummies.CSAffinityGroup, "")).
				Should(MatchError(unknownErrorMessage))
		})

<<<<<<< HEAD
=======
		// The folloing test checks that DomainID and Account are set (or not) in the DeployVirtualMachineParams
		// interface passed to DeployVirtualMachine.
		describeDomainAccountTest := func(desc string) func(string, string) string {
			return func(account string, domainID string) string {
				return fmt.Sprintf(`"%s" and "%s", %s`, account, domainID, desc)
			}
		}
		DescribeTable("DomainID and Account test table.",
			func(account string, domainID string) {
				dummies.CSCluster.Spec.Account = account
				dummies.CSCluster.Status.DomainID = domainID
				vms.EXPECT().GetVirtualMachinesMetricByID(*dummies.CSMachine1.Spec.InstanceID).Return(nil, -1, notFoundError)
				sos.EXPECT().GetServiceOfferingID(dummies.CSMachine1.Spec.Offering.Name).Return(offeringFakeID, 1, nil)
				dos.EXPECT().GetDiskOfferingID(dummies.CSMachine1.Spec.DiskOffering.Name).Return(diskOfferingFakeID, 1, nil)
				ts.EXPECT().GetTemplateID(dummies.CSMachine1.Spec.Template.Name, allFilter, dummies.Zone1.ID).
					Return(templateFakeID, 1, nil)
				vms.EXPECT().GetVirtualMachinesMetricByID(*dummies.CSMachine1.Spec.InstanceID).
					Return(&cloudstack.VirtualMachinesMetric{}, 1, nil)
				vms.EXPECT().NewDeployVirtualMachineParams(offeringFakeID, templateFakeID, dummies.Zone1.ID).
					Return(&cloudstack.DeployVirtualMachineParams{})
				vms.EXPECT().DeployVirtualMachine(ParamMatch(And(AccountEquals(account), DomainIDEquals(domainID)))).
					Return(&cloudstack.DeployVirtualMachineResponse{Id: *dummies.CSMachine1.Spec.InstanceID}, nil)
				vms.EXPECT().GetVirtualMachinesMetricByName(dummies.CSMachine1.Name).Return(nil, -1, notFoundError)

				Ω(client.GetOrCreateVMInstance(
					dummies.CSMachine1, dummies.CAPIMachine, dummies.CSCluster, dummies.CSZone1, dummies.CSAffinityGroup, "")).
					Should(Succeed())
			},
			Entry(describeDomainAccountTest("all set case"), "FakeAccount", "FakeDomainID"),
			Entry(describeDomainAccountTest("empty case"), "", ""),
		)

>>>>>>> 0507507c
		Context("when using UUIDs and/or names to locate service offerings and templates", func() {
			BeforeEach(func() {
				gomock.InOrder(
					vms.EXPECT().GetVirtualMachinesMetricByID(*dummies.CSMachine1.Spec.InstanceID).
						Return(nil, -1, notFoundError),
					vms.EXPECT().GetVirtualMachinesMetricByID(*dummies.CSMachine1.Spec.InstanceID).
						Return(&cloudstack.VirtualMachinesMetric{}, 1, nil))

				vms.EXPECT().GetVirtualMachinesMetricByName(dummies.CSMachine1.Name).Return(nil, -1, notFoundError)
			})

			ActionAndAssert := func() {
				vms.EXPECT().NewDeployVirtualMachineParams(offeringFakeID, templateFakeID, dummies.Zone1.ID).
					Return(&cloudstack.DeployVirtualMachineParams{})

				deploymentResp := &cloudstack.DeployVirtualMachineResponse{Id: *dummies.CSMachine1.Spec.InstanceID}
				vms.EXPECT().DeployVirtualMachine(gomock.Any()).Return(deploymentResp, nil)

				Ω(client.GetOrCreateVMInstance(
					dummies.CSMachine1, dummies.CAPIMachine, dummies.CSCluster, dummies.CSZone1, dummies.CSAffinityGroup, "")).
					Should(Succeed())
			}

			It("works with service offering name and template name", func() {
				dummies.CSMachine1.Spec.Offering.ID = ""
				dummies.CSMachine1.Spec.Template.ID = ""
				dummies.CSMachine1.Spec.Offering.Name = "offering"
				dummies.CSMachine1.Spec.Template.Name = "template"

				sos.EXPECT().GetServiceOfferingID(dummies.CSMachine1.Spec.Offering.Name).Return(offeringFakeID, 1, nil)
<<<<<<< HEAD
				ts.EXPECT().GetTemplateID(dummies.CSMachine1.Spec.Template.Name, executableFilter, dummies.Zone1.ID).
=======
				dos.EXPECT().GetDiskOfferingID(dummies.CSMachine1.Spec.DiskOffering.Name).Return(diskOfferingFakeID, 1, nil)
				ts.EXPECT().GetTemplateID(dummies.CSMachine1.Spec.Template.Name, allFilter, dummies.Zone1.ID).
					Return(templateFakeID, 1, nil)

				ActionAndAssert()
			})

			It("works with service offering name and template name without disk offering", func() {
				dummies.CSMachine1.Spec.Offering.ID = ""
				dummies.CSMachine1.Spec.Template.ID = ""
				dummies.CSMachine1.Spec.Offering.Name = "offering"
				dummies.CSMachine1.Spec.Template.Name = "template"
				dummies.CSMachine1.Spec.DiskOffering = v1beta1.CloudStackResourceDiskOffering{}

				sos.EXPECT().GetServiceOfferingID(dummies.CSMachine1.Spec.Offering.Name).Return(offeringFakeID, 1, nil)
				ts.EXPECT().GetTemplateID(dummies.CSMachine1.Spec.Template.Name, allFilter, dummies.Zone1.ID).
>>>>>>> 0507507c
					Return(templateFakeID, 1, nil)

				ActionAndAssert()
			})

			It("works with service offering ID and template name", func() {
				dummies.CSMachine1.Spec.Offering.ID = offeringFakeID
				dummies.CSMachine1.Spec.Template.ID = ""
				dummies.CSMachine1.Spec.Offering.Name = ""
				dummies.CSMachine1.Spec.Template.Name = "template"

				sos.EXPECT().GetServiceOfferingByID(dummies.CSMachine1.Spec.Offering.ID).Return(&cloudstack.ServiceOffering{Name: ""}, 1, nil)
<<<<<<< HEAD
				ts.EXPECT().GetTemplateID(dummies.CSMachine1.Spec.Template.Name, executableFilter, dummies.Zone1.ID).
=======
				dos.EXPECT().GetDiskOfferingID(dummies.CSMachine1.Spec.DiskOffering.Name).Return(diskOfferingFakeID, 1, nil)
				ts.EXPECT().GetTemplateID(dummies.CSMachine1.Spec.Template.Name, allFilter, dummies.Zone1.ID).
>>>>>>> 0507507c
					Return(templateFakeID, 1, nil)

				ActionAndAssert()
			})

			It("works with service offering name and template ID", func() {
				dummies.CSMachine1.Spec.Offering.ID = ""
				dummies.CSMachine1.Spec.Template.ID = templateFakeID
				dummies.CSMachine1.Spec.Offering.Name = "offering"
				dummies.CSMachine1.Spec.Template.Name = ""

				sos.EXPECT().GetServiceOfferingID(dummies.CSMachine1.Spec.Offering.Name).Return(offeringFakeID, 1, nil)
<<<<<<< HEAD
				ts.EXPECT().GetTemplateByID(dummies.CSMachine1.Spec.Template.ID, executableFilter).Return(&cloudstack.Template{Name: ""}, 1, nil)
=======
				dos.EXPECT().GetDiskOfferingID(dummies.CSMachine1.Spec.DiskOffering.Name).Return(diskOfferingFakeID, 1, nil)
				ts.EXPECT().GetTemplateByID(dummies.CSMachine1.Spec.Template.ID, allFilter).Return(&cloudstack.Template{Name: ""}, 1, nil)
>>>>>>> 0507507c

				ActionAndAssert()
			})

			It("works with service offering ID and template ID", func() {
				dummies.CSMachine1.Spec.Offering.ID = offeringFakeID
				dummies.CSMachine1.Spec.Template.ID = templateFakeID
				dummies.CSMachine1.Spec.Offering.Name = ""
				dummies.CSMachine1.Spec.Template.Name = ""

				sos.EXPECT().GetServiceOfferingByID(dummies.CSMachine1.Spec.Offering.ID).Return(&cloudstack.ServiceOffering{Name: "offering"}, 1, nil)
<<<<<<< HEAD
				ts.EXPECT().GetTemplateByID(dummies.CSMachine1.Spec.Template.ID, executableFilter).Return(&cloudstack.Template{Name: "template"}, 1, nil)
=======
				dos.EXPECT().GetDiskOfferingID(dummies.CSMachine1.Spec.DiskOffering.Name).Return(diskOfferingFakeID, 1, nil)
				ts.EXPECT().GetTemplateByID(dummies.CSMachine1.Spec.Template.ID, allFilter).Return(&cloudstack.Template{Name: "template"}, 1, nil)
>>>>>>> 0507507c

				ActionAndAssert()
			})

			It("works with Id and name both provided", func() {
				dummies.CSMachine1.Spec.Offering.ID = offeringFakeID
				dummies.CSMachine1.Spec.Template.ID = templateFakeID
				dummies.CSMachine1.Spec.Offering.Name = "offering"
				dummies.CSMachine1.Spec.Template.Name = "template"

				sos.EXPECT().GetServiceOfferingByID(dummies.CSMachine1.Spec.Offering.ID).Return(&cloudstack.ServiceOffering{Name: "offering"}, 1, nil)
<<<<<<< HEAD
				ts.EXPECT().GetTemplateByID(dummies.CSMachine1.Spec.Template.ID, executableFilter).Return(&cloudstack.Template{Name: "template"}, 1, nil)
=======
				dos.EXPECT().GetDiskOfferingID(dummies.CSMachine1.Spec.DiskOffering.Name).Return(diskOfferingFakeID, 1, nil)
				ts.EXPECT().GetTemplateByID(dummies.CSMachine1.Spec.Template.ID, allFilter).Return(&cloudstack.Template{Name: "template"}, 1, nil)
>>>>>>> 0507507c

				ActionAndAssert()
			})
		})

		Context("when using both UUIDs and names to locate service offerings and templates", func() {
			BeforeEach(func() {
				vms.EXPECT().GetVirtualMachinesMetricByID(*dummies.CSMachine1.Spec.InstanceID).
					Return(nil, -1, notFoundError)
				vms.EXPECT().GetVirtualMachinesMetricByName(dummies.CSMachine1.Name).Return(nil, -1, notFoundError)
			})

			It("works with Id and name both provided, offering name mismatch", func() {
				dummies.CSMachine1.Spec.Offering.ID = offeringFakeID
				dummies.CSMachine1.Spec.Template.ID = templateFakeID
				dummies.CSMachine1.Spec.Offering.Name = "offering"
				dummies.CSMachine1.Spec.Template.Name = "template"

				sos.EXPECT().GetServiceOfferingByID(dummies.CSMachine1.Spec.Offering.ID).Return(&cloudstack.ServiceOffering{Name: "offering-not-match"}, 1, nil)
				requiredRegexp := "offering name %s does not match name %s returned using UUID %s"
				Ω(client.GetOrCreateVMInstance(
					dummies.CSMachine1, dummies.CAPIMachine, dummies.CSCluster, dummies.CSZone1, dummies.CSAffinityGroup, "")).
					Should(MatchError(MatchRegexp(requiredRegexp, dummies.CSMachine1.Spec.Offering.Name, "offering-not-match", offeringFakeID)))
			})

			It("works with Id and name both provided, template name mismatch", func() {
				dummies.CSMachine1.Spec.Offering.ID = offeringFakeID
				dummies.CSMachine1.Spec.Template.ID = templateFakeID
				dummies.CSMachine1.Spec.Offering.Name = "offering"
				dummies.CSMachine1.Spec.Template.Name = "template"

				sos.EXPECT().GetServiceOfferingByID(dummies.CSMachine1.Spec.Offering.ID).Return(&cloudstack.ServiceOffering{Name: "offering"}, 1, nil)
				ts.EXPECT().GetTemplateByID(dummies.CSMachine1.Spec.Template.ID, executableFilter).Return(&cloudstack.Template{Name: "template-not-match"}, 1, nil)
				requiredRegexp := "template name %s does not match name %s returned using UUID %s"
				Ω(client.GetOrCreateVMInstance(
					dummies.CSMachine1, dummies.CAPIMachine, dummies.CSCluster, dummies.CSZone1, dummies.CSAffinityGroup, "")).
					Should(MatchError(MatchRegexp(requiredRegexp, dummies.CSMachine1.Spec.Template.Name, "template-not-match", templateFakeID)))

			})
		})
	})

	Context("when destroying a VM instance", func() {
		expungeDestroyParams := &cloudstack.DestroyVirtualMachineParams{}
		expungeDestroyParams.SetExpunge(true)
		listVolumesParams := &cloudstack.ListVolumesParams{}
		listVolumesResponse := &cloudstack.ListVolumesResponse{
			Volumes: []*cloudstack.Volume{
				{
					Id: "123",
				},
				{
					Id: "456",
				},
			},
		}

		It("calls destroy and finds VM doesn't exist, then returns nil", func() {
			listVolumesParams.SetVirtualmachineid(*dummies.CSMachine1.Spec.InstanceID)
			vms.EXPECT().NewDestroyVirtualMachineParams(*dummies.CSMachine1.Spec.InstanceID).
				Return(expungeDestroyParams)
			vms.EXPECT().DestroyVirtualMachine(expungeDestroyParams).Return(nil, fmt.Errorf("unable to find uuid for id"))
			vs.EXPECT().NewListVolumesParams().Return(listVolumesParams)
			vs.EXPECT().ListVolumes(listVolumesParams).Return(listVolumesResponse, nil)
			Ω(client.DestroyVMInstance(dummies.CSMachine1)).
				Should(Succeed())
		})

		It("calls destroy and returns unexpected error", func() {
			listVolumesParams.SetVirtualmachineid(*dummies.CSMachine1.Spec.InstanceID)
			vms.EXPECT().NewDestroyVirtualMachineParams(*dummies.CSMachine1.Spec.InstanceID).
				Return(expungeDestroyParams)
			vms.EXPECT().DestroyVirtualMachine(expungeDestroyParams).Return(nil, fmt.Errorf("new error"))
			vs.EXPECT().NewListVolumesParams().Return(listVolumesParams)
			vs.EXPECT().ListVolumes(listVolumesParams).Return(listVolumesResponse, nil)
			Ω(client.DestroyVMInstance(dummies.CSMachine1)).Should(MatchError("new error"))
		})

		It("calls destroy without error but cannot resolve VM after", func() {
			listVolumesParams.SetVirtualmachineid(*dummies.CSMachine1.Spec.InstanceID)
			vms.EXPECT().NewDestroyVirtualMachineParams(*dummies.CSMachine1.Spec.InstanceID).
				Return(expungeDestroyParams)
			vms.EXPECT().DestroyVirtualMachine(expungeDestroyParams).Return(nil, nil)
			vs.EXPECT().NewListVolumesParams().Return(listVolumesParams)
			vs.EXPECT().ListVolumes(listVolumesParams).Return(listVolumesResponse, nil)
			vms.EXPECT().GetVirtualMachinesMetricByID(*dummies.CSMachine1.Spec.InstanceID).Return(nil, -1, notFoundError)
			vms.EXPECT().GetVirtualMachinesMetricByName(dummies.CSMachine1.Name).Return(nil, -1, notFoundError)
			Ω(client.DestroyVMInstance(dummies.CSMachine1)).
				Should(Succeed())
		})

		It("calls destroy without error and identifies it as expunging", func() {
			listVolumesParams.SetVirtualmachineid(*dummies.CSMachine1.Spec.InstanceID)
			vms.EXPECT().NewDestroyVirtualMachineParams(*dummies.CSMachine1.Spec.InstanceID).
				Return(expungeDestroyParams)
			vms.EXPECT().DestroyVirtualMachine(expungeDestroyParams).Return(nil, nil)
			vs.EXPECT().NewListVolumesParams().Return(listVolumesParams)
			vs.EXPECT().ListVolumes(listVolumesParams).Return(listVolumesResponse, nil)
			vms.EXPECT().GetVirtualMachinesMetricByID(*dummies.CSMachine1.Spec.InstanceID).
				Return(&cloudstack.VirtualMachinesMetric{
					State: "Expunging",
				}, 1, nil)
			Ω(client.DestroyVMInstance(dummies.CSMachine1)).
				Should(Succeed())
		})

		It("calls destroy without error and identifies it as expunged", func() {
			listVolumesParams.SetVirtualmachineid(*dummies.CSMachine1.Spec.InstanceID)
			vms.EXPECT().NewDestroyVirtualMachineParams(*dummies.CSMachine1.Spec.InstanceID).
				Return(expungeDestroyParams)
			vms.EXPECT().DestroyVirtualMachine(expungeDestroyParams).Return(nil, nil)
			vs.EXPECT().NewListVolumesParams().Return(listVolumesParams)
			vs.EXPECT().ListVolumes(listVolumesParams).Return(listVolumesResponse, nil)
			vms.EXPECT().GetVirtualMachinesMetricByID(*dummies.CSMachine1.Spec.InstanceID).
				Return(&cloudstack.VirtualMachinesMetric{
					State: "Expunged",
				}, 1, nil)
			Ω(client.DestroyVMInstance(dummies.CSMachine1)).
				Should(Succeed())
		})

		It("calls destroy without error and identifies it as stopping", func() {
			listVolumesParams.SetVirtualmachineid(*dummies.CSMachine1.Spec.InstanceID)
			vms.EXPECT().NewDestroyVirtualMachineParams(*dummies.CSMachine1.Spec.InstanceID).
				Return(expungeDestroyParams)
			vms.EXPECT().DestroyVirtualMachine(expungeDestroyParams).Return(nil, nil)
			vs.EXPECT().NewListVolumesParams().Return(listVolumesParams)
			vs.EXPECT().ListVolumes(listVolumesParams).Return(listVolumesResponse, nil)
			vms.EXPECT().GetVirtualMachinesMetricByID(*dummies.CSMachine1.Spec.InstanceID).
				Return(&cloudstack.VirtualMachinesMetric{
					State: "Stopping",
				}, 1, nil)
			Ω(client.DestroyVMInstance(dummies.CSMachine1)).Should(MatchError("VM deletion in progress"))
		})
	})
})<|MERGE_RESOLUTION|>--- conflicted
+++ resolved
@@ -18,6 +18,7 @@
 
 import (
 	"fmt"
+
 	"github.com/apache/cloudstack-go/v2/cloudstack"
 	"github.com/aws/cluster-api-provider-cloudstack/api/v1beta1"
 	"github.com/aws/cluster-api-provider-cloudstack/pkg/cloud"
@@ -36,16 +37,10 @@
 		offeringFakeID      = "123"
 		templateFakeID      = "456"
 		executableFilter    = "executable"
+		diskOfferingFakeID  = "789"
 	)
 
 	notFoundError := errors.New("no match found")
-<<<<<<< HEAD
-=======
-	const unknownErrorMessage = "unknown err"
-	const offeringFakeID = "123"
-	const templateFakeID = "456"
-	const diskOfferingFakeID = "789"
->>>>>>> 0507507c
 	unknownError := errors.New(unknownErrorMessage)
 
 	var (
@@ -202,41 +197,6 @@
 				Should(MatchError(unknownErrorMessage))
 		})
 
-<<<<<<< HEAD
-=======
-		// The folloing test checks that DomainID and Account are set (or not) in the DeployVirtualMachineParams
-		// interface passed to DeployVirtualMachine.
-		describeDomainAccountTest := func(desc string) func(string, string) string {
-			return func(account string, domainID string) string {
-				return fmt.Sprintf(`"%s" and "%s", %s`, account, domainID, desc)
-			}
-		}
-		DescribeTable("DomainID and Account test table.",
-			func(account string, domainID string) {
-				dummies.CSCluster.Spec.Account = account
-				dummies.CSCluster.Status.DomainID = domainID
-				vms.EXPECT().GetVirtualMachinesMetricByID(*dummies.CSMachine1.Spec.InstanceID).Return(nil, -1, notFoundError)
-				sos.EXPECT().GetServiceOfferingID(dummies.CSMachine1.Spec.Offering.Name).Return(offeringFakeID, 1, nil)
-				dos.EXPECT().GetDiskOfferingID(dummies.CSMachine1.Spec.DiskOffering.Name).Return(diskOfferingFakeID, 1, nil)
-				ts.EXPECT().GetTemplateID(dummies.CSMachine1.Spec.Template.Name, allFilter, dummies.Zone1.ID).
-					Return(templateFakeID, 1, nil)
-				vms.EXPECT().GetVirtualMachinesMetricByID(*dummies.CSMachine1.Spec.InstanceID).
-					Return(&cloudstack.VirtualMachinesMetric{}, 1, nil)
-				vms.EXPECT().NewDeployVirtualMachineParams(offeringFakeID, templateFakeID, dummies.Zone1.ID).
-					Return(&cloudstack.DeployVirtualMachineParams{})
-				vms.EXPECT().DeployVirtualMachine(ParamMatch(And(AccountEquals(account), DomainIDEquals(domainID)))).
-					Return(&cloudstack.DeployVirtualMachineResponse{Id: *dummies.CSMachine1.Spec.InstanceID}, nil)
-				vms.EXPECT().GetVirtualMachinesMetricByName(dummies.CSMachine1.Name).Return(nil, -1, notFoundError)
-
-				Ω(client.GetOrCreateVMInstance(
-					dummies.CSMachine1, dummies.CAPIMachine, dummies.CSCluster, dummies.CSZone1, dummies.CSAffinityGroup, "")).
-					Should(Succeed())
-			},
-			Entry(describeDomainAccountTest("all set case"), "FakeAccount", "FakeDomainID"),
-			Entry(describeDomainAccountTest("empty case"), "", ""),
-		)
-
->>>>>>> 0507507c
 		Context("when using UUIDs and/or names to locate service offerings and templates", func() {
 			BeforeEach(func() {
 				gomock.InOrder(
@@ -267,11 +227,8 @@
 				dummies.CSMachine1.Spec.Template.Name = "template"
 
 				sos.EXPECT().GetServiceOfferingID(dummies.CSMachine1.Spec.Offering.Name).Return(offeringFakeID, 1, nil)
-<<<<<<< HEAD
+				dos.EXPECT().GetDiskOfferingID(dummies.CSMachine1.Spec.DiskOffering.Name).Return(diskOfferingFakeID, 1, nil)
 				ts.EXPECT().GetTemplateID(dummies.CSMachine1.Spec.Template.Name, executableFilter, dummies.Zone1.ID).
-=======
-				dos.EXPECT().GetDiskOfferingID(dummies.CSMachine1.Spec.DiskOffering.Name).Return(diskOfferingFakeID, 1, nil)
-				ts.EXPECT().GetTemplateID(dummies.CSMachine1.Spec.Template.Name, allFilter, dummies.Zone1.ID).
 					Return(templateFakeID, 1, nil)
 
 				ActionAndAssert()
@@ -285,8 +242,7 @@
 				dummies.CSMachine1.Spec.DiskOffering = v1beta1.CloudStackResourceDiskOffering{}
 
 				sos.EXPECT().GetServiceOfferingID(dummies.CSMachine1.Spec.Offering.Name).Return(offeringFakeID, 1, nil)
-				ts.EXPECT().GetTemplateID(dummies.CSMachine1.Spec.Template.Name, allFilter, dummies.Zone1.ID).
->>>>>>> 0507507c
+				ts.EXPECT().GetTemplateID(dummies.CSMachine1.Spec.Template.Name, executableFilter, dummies.Zone1.ID).
 					Return(templateFakeID, 1, nil)
 
 				ActionAndAssert()
@@ -299,13 +255,9 @@
 				dummies.CSMachine1.Spec.Template.Name = "template"
 
 				sos.EXPECT().GetServiceOfferingByID(dummies.CSMachine1.Spec.Offering.ID).Return(&cloudstack.ServiceOffering{Name: ""}, 1, nil)
-<<<<<<< HEAD
 				ts.EXPECT().GetTemplateID(dummies.CSMachine1.Spec.Template.Name, executableFilter, dummies.Zone1.ID).
-=======
+					Return(templateFakeID, 1, nil)
 				dos.EXPECT().GetDiskOfferingID(dummies.CSMachine1.Spec.DiskOffering.Name).Return(diskOfferingFakeID, 1, nil)
-				ts.EXPECT().GetTemplateID(dummies.CSMachine1.Spec.Template.Name, allFilter, dummies.Zone1.ID).
->>>>>>> 0507507c
-					Return(templateFakeID, 1, nil)
 
 				ActionAndAssert()
 			})
@@ -317,12 +269,8 @@
 				dummies.CSMachine1.Spec.Template.Name = ""
 
 				sos.EXPECT().GetServiceOfferingID(dummies.CSMachine1.Spec.Offering.Name).Return(offeringFakeID, 1, nil)
-<<<<<<< HEAD
 				ts.EXPECT().GetTemplateByID(dummies.CSMachine1.Spec.Template.ID, executableFilter).Return(&cloudstack.Template{Name: ""}, 1, nil)
-=======
 				dos.EXPECT().GetDiskOfferingID(dummies.CSMachine1.Spec.DiskOffering.Name).Return(diskOfferingFakeID, 1, nil)
-				ts.EXPECT().GetTemplateByID(dummies.CSMachine1.Spec.Template.ID, allFilter).Return(&cloudstack.Template{Name: ""}, 1, nil)
->>>>>>> 0507507c
 
 				ActionAndAssert()
 			})
@@ -333,13 +281,12 @@
 				dummies.CSMachine1.Spec.Offering.Name = ""
 				dummies.CSMachine1.Spec.Template.Name = ""
 
-				sos.EXPECT().GetServiceOfferingByID(dummies.CSMachine1.Spec.Offering.ID).Return(&cloudstack.ServiceOffering{Name: "offering"}, 1, nil)
-<<<<<<< HEAD
-				ts.EXPECT().GetTemplateByID(dummies.CSMachine1.Spec.Template.ID, executableFilter).Return(&cloudstack.Template{Name: "template"}, 1, nil)
-=======
-				dos.EXPECT().GetDiskOfferingID(dummies.CSMachine1.Spec.DiskOffering.Name).Return(diskOfferingFakeID, 1, nil)
-				ts.EXPECT().GetTemplateByID(dummies.CSMachine1.Spec.Template.ID, allFilter).Return(&cloudstack.Template{Name: "template"}, 1, nil)
->>>>>>> 0507507c
+				sos.EXPECT().GetServiceOfferingByID(dummies.CSMachine1.Spec.Offering.ID).
+					Return(&cloudstack.ServiceOffering{Name: "offering"}, 1, nil)
+				dos.EXPECT().GetDiskOfferingID(dummies.CSMachine1.Spec.DiskOffering.Name).
+					Return(diskOfferingFakeID, 1, nil)
+				ts.EXPECT().GetTemplateByID(dummies.CSMachine1.Spec.Template.ID, executableFilter).
+					Return(&cloudstack.Template{Name: "template"}, 1, nil)
 
 				ActionAndAssert()
 			})
@@ -351,12 +298,8 @@
 				dummies.CSMachine1.Spec.Template.Name = "template"
 
 				sos.EXPECT().GetServiceOfferingByID(dummies.CSMachine1.Spec.Offering.ID).Return(&cloudstack.ServiceOffering{Name: "offering"}, 1, nil)
-<<<<<<< HEAD
 				ts.EXPECT().GetTemplateByID(dummies.CSMachine1.Spec.Template.ID, executableFilter).Return(&cloudstack.Template{Name: "template"}, 1, nil)
-=======
 				dos.EXPECT().GetDiskOfferingID(dummies.CSMachine1.Spec.DiskOffering.Name).Return(diskOfferingFakeID, 1, nil)
-				ts.EXPECT().GetTemplateByID(dummies.CSMachine1.Spec.Template.ID, allFilter).Return(&cloudstack.Template{Name: "template"}, 1, nil)
->>>>>>> 0507507c
 
 				ActionAndAssert()
 			})
