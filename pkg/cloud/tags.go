--- conflicted
+++ resolved
@@ -54,30 +54,6 @@
 	return nil
 }
 
-<<<<<<< HEAD
-// AddClusterTag adds cluster tag to a resource. This tag indicates the resource is used by a given the cluster.
-func (c *client) AddClusterTag(rType ResourceType, rID string, csCluster *infrav1.CloudStackCluster) error {
-	clusterTagName := generateClusterTagName(csCluster)
-	return c.AddTags(rType, rID, map[string]string{clusterTagName: "1"})
-}
-
-// DeleteClusterTag deletes the tag that associates the resource with a given cluster.
-func (c *client) DeleteClusterTag(rType ResourceType, rID string, csCluster *infrav1.CloudStackCluster) error {
-	clusterTagName := generateClusterTagName(csCluster)
-	return c.DeleteTags(rType, rID, map[string]string{clusterTagName: "1"})
-}
-
-// AddCreatedByCAPCTag deletes the tag that indicates that the resource was created by CAPC.  This is useful when a
-// resource is disassociated instead of deleted.  That way the tag won't cause confusion if the resource is reused later.
-func (c *client) AddCreatedByCAPCTag(rType ResourceType, rID string) error {
-	return c.AddTags(rType, rID, map[string]string{createdByCAPCTagName: "1"})
-}
-
-// DeleteCreatedByCAPCTag deletes the tag that indicates that the resource was created by CAPC.  This is useful when a
-// resource is disassociated instead of deleted.  That way the tag won't cause confusion if the resource is reused later.
-func (c *client) DeleteCreatedByCAPCTag(rType ResourceType, rID string) error {
-	return c.DeleteTags(rType, rID, map[string]string{createdByCAPCTagName: "1"})
-=======
 func (c *client) IsCapcManaged(resourceType ResourceType, resourceID string) (bool, error) {
 	tags, err := c.GetTags(resourceType, resourceID)
 	if err != nil {
@@ -119,7 +95,6 @@
 // DeleteCreatedByCAPCTag deletes the tag that indicates that the resource was created by CAPC.
 func (c *client) DeleteCreatedByCAPCTag(rType ResourceType, rID string) error {
 	return c.DeleteTags(rType, rID, map[string]string{CreatedByCAPCTagName: "1"})
->>>>>>> 7f13afa7
 }
 
 // DoClusterTagsAllowDisposal checks to see if the resource is in a state that makes it eligible for disposal.  CAPC can
